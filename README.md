# PHP Resque Worker (and Enqueue)

[![Build Status](https://secure.travis-ci.org/resque/php-resque.png)](http://travis-ci.org/resque/php-resque)

PHP Resque is a Redis-backed library for creating background jobs, placing those
jobs on one or more queues, and processing them later.

## Background

Resque was pioneered by GitHub, and written in Ruby. What you're seeing here
started life as an almost direct port of the Resque worker and enqueue system to
PHP.

For more information on Resque, visit the official GitHub project:
 <https://github.com/resque/resque>

For further information, see the launch post on the GitHub blog:
 <http://github.com/blog/542-introducing-resque>

> The PHP port does NOT include its own web interface for viewing queue stats,
> as the data is stored in the exact same expected format as the Ruby version of
> Resque.

The PHP port provides much the same features as the Ruby version:

-   Workers can be distributed between multiple machines
-   Includes support for priorities (queues)
-   Resilient to memory leaks (forking)
-   Expects failure

It also supports the following additional features:

-   Has the ability to track the status of jobs
-   Will mark a job as failed, if a forked child running a job does not exit
    with a status code as `0`
-   Has built in support for `setUp` and `tearDown` methods, called pre and post
    jobs

## Requirements

-   PHP 5.3+
-   Redis 2.2+
-   Optional but Recommended: Composer

## Getting Started

The easiest way to work with php-resque is when it's installed as a Composer
package inside your project. Composer isn't strictly required, but makes life a
lot easier.

If you're not familiar with Composer, please see <http://getcomposer.org/>.

1.  Run `composer require resque/php-resque`.

2.  If you haven't already, add the Composer autoload to your project's
    initialization file. (example)

```php
require 'vendor/autoload.php';
```

## Jobs

### Queueing Jobs

Jobs are queued as follows:

```php
// Required if redis is located elsewhere
Resque::setBackend('localhost:6379');

$args = array(
          'name' => 'Chris'
        );
Resque::enqueue('default', 'My_Job', $args);
```

### Defining Jobs

Each job should be in its own class, and include a `perform` method.

```php
class My_Job
{
    public function perform()
    {
        // Work work work
        echo $this->args['name'];
    }
}
```

When the job is run, the class will be instantiated and any arguments will be
set as an array on the instantiated object, and are accessible via
`$this->args`.

Any exception thrown by a job will result in the job failing - be careful here
and make sure you handle the exceptions that shouldn't result in a job failing.

Jobs can also have `setUp` and `tearDown` methods. If a `setUp` method is
defined, it will be called before the `perform` method is run. The `tearDown`
method, if defined, will be called after the job finishes.

```php
class My_Job
{
    public function setUp()
    {
        // ... Set up environment for this job
    }

    public function perform()
    {
        // .. Run job
    }

    public function tearDown()
    {
        // ... Remove environment for this job
    }
}
```

### Dequeueing Jobs

This method can be used to conveniently remove a job from a queue.

```php
// Removes job class 'My_Job' of queue 'default'
Resque::dequeue('default', ['My_Job']);

// Removes job class 'My_Job' with Job ID '087df5819a790ac666c9608e2234b21e' of queue 'default'
Resque::dequeue('default', ['My_Job' => '087df5819a790ac666c9608e2234b21e']);

// Removes job class 'My_Job' with arguments of queue 'default'
Resque::dequeue('default', ['My_Job' => array('foo' => 1, 'bar' => 2)]);

// Removes multiple jobs
Resque::dequeue('default', ['My_Job', 'My_Job2']);
```

If no jobs are given, this method will dequeue all jobs matching the provided
queue.

```php
// Removes all jobs of queue 'default'
Resque::dequeue('default');
```

### Tracking Job Statuses

php-resque has the ability to perform basic status tracking of a queued job. The
status information will allow you to check if a job is in the queue, is
currently being run, has finished, or has failed.

To track the status of a job, pass `true` as the fourth argument to
`Resque::enqueue`. A token used for tracking the job status will be returned:

```php
$token = Resque::enqueue('default', 'My_Job', $args, true);
echo $token;
```

To fetch the status of a job:

```php
$status = new Resque_Job_Status($token);
echo $status->get(); // Outputs the status
```

Job statuses are defined as constants in the `Resque_Job_Status` class. Valid
statuses include:

-   `Resque_Job_Status::STATUS_WAITING` - Job is still queued
-   `Resque_Job_Status::STATUS_RUNNING` - Job is currently running
-   `Resque_Job_Status::STATUS_FAILED` - Job has failed
-   `Resque_Job_Status::STATUS_COMPLETE` - Job is complete
-   `false` - Failed to fetch the status; is the token valid?

Statuses are available for up to 24 hours after a job has completed or failed,
and are then automatically expired. A status can also forcefully be expired by
calling the `stop()` method on a status class.

<<<<<<< HEAD
## Workers
=======
### Obtaining job PID ###

You can obtain the PID of the actual process doing the work through `Resque_Job_PID`. On a forking OS this will be the
PID of the forked process.

CAUTION: on a non-forking OS, the PID returned will be of the worker itself.

```php
echo Resque_Job_PID::get($token);
```

Function returns `0` if the `perform` hasn't started yet, or if it has already ended.

## Workers ##
>>>>>>> c38f0473

Workers work in the exact same way as the Ruby workers. For complete
documentation on workers, see the original documentation.

A basic "up-and-running" `bin/resque` file is included that sets up a running
worker environment. (`vendor/bin/resque` when installed via Composer)

The exception to the similarities with the Ruby version of resque is how a
worker is initially setup. To work under all environments, not having a single
environment such as with Ruby, the PHP port makes _no_ assumptions about your
setup.

To start a worker, it's very similar to the Ruby version:

```sh
$ QUEUE=file_serve php bin/resque
```

It's your responsibility to tell the worker which file to include to get your
application underway. You do so by setting the `APP_INCLUDE` environment
variable:

```sh
$ QUEUE=file_serve APP_INCLUDE=../application/init.php php bin/resque
```

_Pro tip: Using Composer? More than likely, you don't need to worry about
`APP_INCLUDE`, because hopefully Composer is responsible for autoloading your
application too!_

Getting your application underway also includes telling the worker your job
classes, by means of either an autoloader or including them.

Alternately, you can always `include('bin/resque')` from your application and
skip setting `APP_INCLUDE` altogether.  Just be sure the various environment
variables are set (`setenv`) before you do.

### Logging

The port supports the same environment variables for logging to STDOUT. Setting
`VERBOSE` will print basic debugging information and `VVERBOSE` will print
detailed information.

```sh
$ VERBOSE=1 QUEUE=file_serve bin/resque
$ VVERBOSE=1 QUEUE=file_serve bin/resque
```

### Priorities and Queue Lists

Similarly, priority and queue list functionality works exactly the same as the
Ruby workers. Multiple queues should be separated with a comma, and the order
that they're supplied in is the order that they're checked in.

As per the original example:

```sh
$ QUEUE=file_serve,warm_cache bin/resque
```

The `file_serve` queue will always be checked for new jobs on each iteration
before the `warm_cache` queue is checked.

### Running All Queues

All queues are supported in the same manner and processed in alphabetical order:

```sh
$ QUEUE='*' bin/resque
```

### Running Multiple Workers

Multiple workers can be launched simultaneously by supplying the `COUNT`
environment variable:

```sh
$ COUNT=5 bin/resque
```

Be aware, however, that each worker is its own fork, and the original process
will shut down as soon as it has spawned `COUNT` forks.  If you need to keep
track of your workers using an external application such as `monit`, you'll need
to work around this limitation.

### Custom prefix

When you have multiple apps using the same Redis database it is better to use a
custom prefix to separate the Resque data:

```sh
$ PREFIX=my-app-name bin/resque
```

### Forking

Similarly to the Ruby versions, supported platforms will immediately fork after
picking up a job. The forked child will exit as soon as the job finishes.

The difference with php-resque is that if a forked child does not exit nicely
(PHP error or such), php-resque will automatically fail the job.

### Signals

Signals also work on supported platforms exactly as in the Ruby version of
Resque:

-   `QUIT` - Wait for job to finish processing then exit
-   `TERM` / `INT` - Immediately kill job then exit
-   `USR1` - Immediately kill job but don't exit
-   `USR2` - Pause worker, no new jobs will be processed
-   `CONT` - Resume worker.

### Process Titles/Statuses

The Ruby version of Resque has a nifty feature whereby the process title of the
worker is updated to indicate what the worker is doing, and any forked children
also set their process title with the job being run. This helps identify running
processes on the server and their resque status.

**PHP does not have this functionality by default until 5.5.**

A PECL module (<http://pecl.php.net/package/proctitle>) exists that adds this
functionality to PHP before 5.5, so if you'd like process titles updated,
install the PECL module as well. php-resque will automatically detect and use
it.

## Event/Hook System

php-resque has a basic event system that can be used by your application to
customize how some of the php-resque internals behave.

You listen in on events (as listed below) by registering with `Resque_Event` and
supplying a callback that you would like triggered when the event is raised:

```sh
Resque_Event::listen('eventName', [callback]);
```

`[callback]` may be anything in PHP that is callable by `call_user_func_array`:

-   A string with the name of a function
-   An array containing an object and method to call
-   An array containing an object and a static method to call
-   A closure (PHP 5.3+)

Events may pass arguments (documented below), so your callback should accept
these arguments.

You can stop listening to an event by calling `Resque_Event::stopListening` with
the same arguments supplied to `Resque_Event::listen`.

It is up to your application to register event listeners. When enqueuing events
in your application, it should be as easy as making sure php-resque is loaded
and calling `Resque_Event::listen`.

When running workers, if you run workers via the default `bin/resque` script,
your `APP_INCLUDE` script should initialize and register any listeners required
for operation. If you have rolled your own worker manager, then it is again your
responsibility to register listeners.

A sample plugin is included in the `extras` directory.

### Events

#### beforeFirstFork

Called once, as a worker initializes. Argument passed is the instance of
`Resque_Worker` that was just initialized.

#### beforeFork

Called before php-resque forks to run a job. Argument passed contains the
instance of `Resque_Job` for the job about to be run.

`beforeFork` is triggered in the **parent** process. Any changes made will be
permanent for as long as the **worker** lives.

#### afterFork

Called after php-resque forks to run a job (but before the job is run). Argument
passed contains the instance of `Resque_Job` for the job about to be run.

`afterFork` is triggered in the **child** process after forking out to complete
a job. Any changes made will only live as long as the **job** is being
processed.

#### beforePerform

Called before the `setUp` and `perform` methods on a job are run. Argument
passed contains the instance of `Resque_Job` for the job about to be run.

You can prevent execution of the job by throwing an exception of
`Resque_Job_DontPerform`. Any other exceptions thrown will be treated as if they
were thrown in a job, causing the job to fail.

#### afterPerform

Called after the `perform` and `tearDown` methods on a job are run. Argument
passed contains the instance of `Resque_Job` that was just run.

Any exceptions thrown will be treated as if they were thrown in a job, causing
the job to be marked as having failed.

#### onFailure

Called whenever a job fails. Arguments passed (in this order) include:

-   Exception - The exception that was thrown when the job failed
-   Resque_Job - The job that failed

#### beforeEnqueue

Called immediately before a job is enqueued using the `Resque::enqueue` method.
Arguments passed (in this order) include:

-   Class - string containing the name of the job to be enqueued
-   Arguments - array of arguments for the job
-   Queue - string containing the name of the queue the job is to be enqueued in
-   ID - string containing the token of the job to be enqueued

You can prevent enqueing of the job by throwing an exception of
`Resque_Job_DontCreate`.

#### afterEnqueue

Called after a job has been queued using the `Resque::enqueue` method. Arguments
passed (in this order) include:

-   Class - string containing the name of scheduled job
-   Arguments - array of arguments supplied to the job
-   Queue - string containing the name of the queue the job was added to
-   ID - string containing the new token of the enqueued job

## Step-By-Step

For a more in-depth look at what php-resque does under the hood (without needing
to directly examine the code), have a look at `HOWITWORKS.md`.

## Contributors

### Project Creator

-   @chrisboulton

### Project Maintainers

-   @danhunsaker
-   @rajibahmed
-   @steveklabnik

### Others

-   @acinader
-   @ajbonner
-   @andrewjshults
-   @atorres757
-   @benjisg
-   @cballou
-   @chaitanyakuber
-   @charly22
-   @CyrilMazur
-   @d11wtq
-   @dceballos
-   @ebernhardson
-   @hlegius
-   @hobodave
-   @humancopy
-   @iskandar
-   @JesseObrien
-   @jjfrey
-   @jmathai
-   @joshhawthorne
-   @KevBurnsJr
-   @lboynton
-   @maetl
-   @matteosister
-   @MattHeath
-   @mickhrmweb
-   @Olden
-   @patrickbajao
-   @pedroarnal
-   @ptrofimov
-   @richardkmiller
-   @Rockstar04
-   @ruudk
-   @salimane
-   @scragg0x
-   @scraton
-   @thedotedge
-   @tonypiper
-   @trimbletodd
-   @warezthebeef<|MERGE_RESOLUTION|>--- conflicted
+++ resolved
@@ -181,9 +181,6 @@
 and are then automatically expired. A status can also forcefully be expired by
 calling the `stop()` method on a status class.
 
-<<<<<<< HEAD
-## Workers
-=======
 ### Obtaining job PID ###
 
 You can obtain the PID of the actual process doing the work through `Resque_Job_PID`. On a forking OS this will be the
@@ -197,8 +194,7 @@
 
 Function returns `0` if the `perform` hasn't started yet, or if it has already ended.
 
-## Workers ##
->>>>>>> c38f0473
+## Workers
 
 Workers work in the exact same way as the Ruby workers. For complete
 documentation on workers, see the original documentation.
